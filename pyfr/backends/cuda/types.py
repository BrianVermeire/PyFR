--- conflicted
+++ resolved
@@ -41,15 +41,9 @@
         self.data = self.basedata + offset
         self.offset = offset // self.itemsize
 
-<<<<<<< HEAD
-        # Zero the entire matrix (incl. slack)
-        assert (self._nbytes % 4) == 0
-        cuda.memset_d32(self.data, 0, self._nbytes // 4)
-=======
         # Process any initial value
         if self._initval is not None:
             self.set(self._initval)
->>>>>>> bc3f9861
 
         # Remove
         del self._initval
@@ -152,7 +146,9 @@
 
 
 class CUDAMPIView(base.MPIView):
-    pass
+    def __init__(self, backend, matmap, rcmap, stridemap, vlen, tags):
+        super(CUDAMPIView, self).__init__(backend, matmap, rcmap, stridemap,
+                                          vlen, tags)
 
 
 class CUDAQueue(base.Queue):
