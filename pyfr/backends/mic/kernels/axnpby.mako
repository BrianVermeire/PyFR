--- conflicted
+++ resolved
@@ -2,17 +2,10 @@
 <%inherit file='base'/>
 <%namespace module='pyfr.backends.base.makoutil' name='pyfr'/>
 
-<<<<<<< HEAD
-static void
-axnpby_inner(int n,
-             ${', '.join('fpdtype_t *__restrict__ x{0}, '
-                         'fpdtype_t a{0}'.format(i) for i in range(nv))})
-=======
 void
 axnpby(long *nrowp, long *ncolbp, long *ldimp, long *lsdimp,
        ${', '.join('fpdtype_t **xp' + str(i) for i in range(nv))},
        ${', '.join('double *ap' + str(i) for i in range(nv))})
->>>>>>> 79719095
 {
     int ldim = *ldimp;
     int lsdim = *lsdimp;
