# -*- coding: utf-8 -*-

"""Converts .pyfr[m, s] files to a Paraview VTK UnstructuredGrid File"""

from collections import defaultdict, OrderedDict
import os

import numpy as np

from pyfr.mpiutil import get_comm_rank_root, register_finalize_handler
from pyfr.nputil import block_diag
from pyfr.shapes import BaseShape
from pyfr.util import subclass_where
from pyfr.writers import BaseWriter
from pyfr.nputil import block_diag


class ParaviewWriter(BaseWriter):
    # Supported file types and extensions
    name = 'paraview'
    extn = ['.vtu', '.pvtu']

    def __init__(self, args):
        super().__init__(args)

        self.dtype = np.dtype(args.precision).type
        self.divisor = args.divisor or self.cfg.getint('solver', 'order')

        # Import but do not initialise MPI
        from mpi4py import MPI

        # Manually initialise MPI
        MPI.Init()
        register_finalize_handler()
        comm, rank, root = get_comm_rank_root()

        nparts = len(self.mesh_inf)

        self.parallel_write = nparts > 1 and comm.size > 1

        self.outvarmap = list(self.elementscls.privarmap[self.ndims])
        self.visvarmap = self.elementscls.visvarmap[self.ndims]

        if self.export_gradients:
            if self.ndims == 2:
                self.outvarmap.extend(['rho_x', 'rhou_x', 'rhov_x', 'E_x',
                                       'rho_y', 'rhou_y', 'rhov_y', 'E_y'])

                self.visvarmap.update({
                    'grad_density': ['rho_x', 'rho_y'],
                    'grad_momentum': ['rhou_x', 'rhou_y', 'rhov_x', 'rhov_y'],
                    'grad_energy': ['E_x', 'E_y']})
            else:
                self.outvarmap.extend(['rho_x', 'rhou_x', 'rhov_x', 'rhow_x',
                                       'E_x', 'rho_y', 'rhou_y', 'rhov_y',
                                       'rhow_y', 'E_y', 'rho_z', 'rhou_z',
                                       'rhov_z', 'rhow_z', 'E_z'])

                self.visvarmap.update({'grad_density': ['rho_x', 'rho_y',
                                                        'rho_z'],
                                       'grad_momentum': ['rhou_x', 'rhou_y',
                                                         'rhou_z', 'rhov_x',
                                                         'rhov_y', 'rhov_z',
                                                         'rhow_x', 'rhow_y',
                                                         'rhow_z'],
                                       'grad_energy': ['E_x', 'E_y', 'E_z']
                                       })

    def _get_npts_ncells_nnodes(self, mk):
        m_inf = self.mesh_inf[mk]

        # Get the shape and sub division classes
        shapecls = subclass_where(BaseShape, name=m_inf[0])
        subdvcls = subclass_where(BaseShapeSubDiv, name=m_inf[0])

        # Number of vis points
        npts = shapecls.nspts_from_order(self.divisor + 1)*m_inf[1][1]

        # Number of sub cells and nodes
        ncells = len(subdvcls.subcells(self.divisor))*m_inf[1][1]
        nnodes = len(subdvcls.subnodes(self.divisor))*m_inf[1][1]

        return npts, ncells, nnodes

    def _get_array_attrs(self, mk=None):
        dtype = 'Float32' if self.dtype == np.float32 else 'Float64'
        dsize = np.dtype(self.dtype).itemsize

        vvars = OrderedDict(sorted(self.visvarmap.items(), key=lambda t: t[0]))

        names = ['', 'connectivity', 'offsets', 'types']
        types = [dtype, 'Int32', 'Int32', 'UInt8']
        comps = ['3', '', '', '']

        for fname, varnames in vvars.items():
            names.append(fname.capitalize())
            types.append(dtype)
            comps.append(str(len(varnames)))

        # If a mesh has been given the compute the sizes
        if mk:
            npts, ncells, nnodes = self._get_npts_ncells_nnodes(mk)
            nb = npts*dsize

            sizes = [3*nb, 4*nnodes, 4*ncells, ncells]
            sizes.extend(len(varnames)*nb for varnames in vvars.values())

            return names, types, comps, sizes
        else:
            return names, types, comps

    def write_out(self):
        comm, rank, root = get_comm_rank_root()

        name, extn = os.path.splitext(self.outf)
        parallel = extn == '.pvtu'
        parts = defaultdict(list)

        for mk, sk in zip(self.mesh_inf, self.soln_inf):
            part_num = int(mk.rsplit('_', 1)[1][1:])
            if self.parallel_write and (part_num % comm.size) != rank:
                continue
            prt = mk.split('_')[-1]
            pfn = '{0}_{1}.vtu'.format(name, prt) if parallel else self.outf
            parts[pfn].append((mk, sk))

        write_s_to_fh = lambda s: fh.write(s.encode('utf-8'))

        for pfn, misil in parts.items():
            with open(pfn, 'wb') as fh:
                write_s_to_fh('<?xml version="1.0" ?>\n<VTKFile '
                              'byte_order="LittleEndian" '
                              'type="UnstructuredGrid" '
                              'version="0.1">\n<UnstructuredGrid>\n')

                # Running byte-offset for appended data
                off = 0

                # Header
                for mk, sk in misil:
                    off = self._write_serial_header(fh, mk, off)

                write_s_to_fh('</UnstructuredGrid>\n'
                              '<AppendedData encoding="raw">\n_')

                # Data
                for mk, sk in misil:
                    self._write_data(fh, mk, sk)

                write_s_to_fh('\n</AppendedData>\n</VTKFile>')

        if parallel:
            if self.parallel_write:
                parts = comm.gather(tuple(parts.keys()), root=root)
                if rank != root:
                    return
                parts = [j for i in parts for j in i]

            with open(self.outf, 'wb') as fh:
                write_s_to_fh('<?xml version="1.0" ?>\n<VTKFile '
                              'byte_order="LittleEndian" '
                              'type="PUnstructuredGrid" '
                              'version="0.1">\n<PUnstructuredGrid>\n')

                # Header
                self._write_parallel_header(fh)

                # Constituent pieces
                for pfn in parts:
                    write_s_to_fh('<Piece Source="{0}"/>\n'
                                  .format(os.path.basename(pfn)))

                write_s_to_fh('</PUnstructuredGrid>\n</VTKFile>\n')

    @staticmethod
    def _write_darray(array, vtuf, dtype):
        array = array.astype(dtype)

        np.uint32(array.nbytes).tofile(vtuf)
        array.tofile(vtuf)

    def _write_serial_header(self, vtuf, mk, off):
        names, types, comps, sizes = self._get_array_attrs(mk)
        npts, ncells = self._get_npts_ncells_nnodes(mk)[:2]

        write_s = lambda ss: vtuf.write(ss.encode('utf-8'))
        write_s('<Piece NumberOfPoints="{0}" NumberOfCells="{1}">\n'
                .format(npts, ncells))
        write_s('<Points>\n')

        # Write vtk DaraArray headers
        for i, (n, t, c, s) in enumerate(zip(names, types, comps, sizes)):
            write_s('<DataArray Name="{0}" type="{1}" '
                    'NumberOfComponents="{2}" '
                    'format="appended" offset="{3}"/>\n'
                    .format(n, t, c, off))

            off += 4 + s

            # Write ends/starts of vtk file objects
            if i == 0:
                write_s('</Points>\n<Cells>\n')
            elif i == 3:
                write_s('</Cells>\n<PointData>\n')

        # Write end of vtk element data
        write_s('</PointData>\n</Piece>\n')

        # Return the current offset
        return off

    def _write_parallel_header(self, vtuf):
        names, types, comps = self._get_array_attrs()

        write_s = lambda ss: vtuf.write(ss.encode('utf-8'))
        write_s('<PPoints>\n')

        # Write vtk DaraArray headers
        for i, (n, t, s) in enumerate(zip(names, types, comps)):
            write_s('<PDataArray Name="{0}" type="{1}" '
                    'NumberOfComponents="{2}"/>\n'.format(n, t, s))

            if i == 0:
                write_s('</PPoints>\n<PCells>\n')
            elif i == 3:
                write_s('</PCells>\n<PPointData>\n')

        write_s('</PPointData>\n')

    def _write_data(self, vtuf, mk, sk):
        name = self.mesh_inf[mk][0]
        mesh = self.mesh[mk]
        soln = self.soln[sk]

        # Get the shape and sub division classes
        shapecls = subclass_where(BaseShape, name=name)
        subdvcls = subclass_where(BaseShapeSubDiv, name=name)

        # Dimensions
        nspts, neles = mesh.shape[:2]

        # Sub divison points inside of a standard element
        svpts = shapecls.std_ele(self.divisor)
        nsvpts = len(svpts)

        # Shape
        soln_b = shapecls(nspts, self.cfg)

        # Generate the operator matrices
        mesh_vtu_op = soln_b.sbasis.nodal_basis_at(svpts)
        soln_vtu_op = soln_b.ubasis.nodal_basis_at(svpts)

        # Calculate node locations of vtu elements
        vpts = np.dot(mesh_vtu_op, mesh.reshape(nspts, -1))
        vpts = vpts.reshape(nsvpts, -1, self.ndims)

        # Calculate solution at node locations of vtu elements
        vsol = np.dot(soln_vtu_op, soln.reshape(-1, self.nvars*neles))
        vsol = vsol.reshape(nsvpts, self.nvars, -1).swapaxes(0, 1)

<<<<<<< HEAD
        # Compute the transformed uncorrected gradient
        tgrad = np.dot(soln_b.opmat('M4'),soln.reshape(-1, self.nvars*neles))
        ele = self.elementscls(shapecls, mesh, self.cfg)
        smats, djacs = ele._get_smats(soln_b.upts, True)
        grad = np.zeros(tgrad.shape)

        # Compute the physical uncorrected gradient
        for i in range(soln.shape[2]):
            for j in range(soln.shape[0]):
                for k in range(soln.shape[1]):
                    for l in range(self.ndims):
                        for m in range(self.ndims):
                            grad[l*soln.shape[0]+j][k*soln.shape[2]+i] += 1.0/djacs[j][i]*tgrad[m*soln.shape[0]+j][k*soln.shape[2]+i]*smats[m][j][l][i]

         # smats, rjacs
        ele = self.elementscls(shapecls, mesh, self.cfg)
        smats, djacs = ele._get_smats(soln_b.upts, True)
        rjacs = 1.0/djacs

        # Dimensions
        ndims = self.ndims
        neles = ele.neles
        nvars = ele.nvars
        nupts = ele.nupts

        # tgard (ndim, nupts, nvars, neles)
        tgrad = np.dot(soln_b.opmat('M4'), soln.swapaxes(0,1)).reshape(ndims, nupts, nvars, neles)

        # Eigensum
        grad = np.einsum('ijkl,kjml,jl->ijml', smats, tgrad, rjacs).reshape(ndims*nupts, -1)

        # Interpolate gradient to nodes of vtu elements
        if self.ndims == 2:
            grad_vtu_op = block_diag((soln_vtu_op,soln_vtu_op))
        if self.ndims == 3:
            grad_vtu_op = block_diag((soln_vtu_op,soln_vtu_op,soln_vtu_op))
        vgrd = np.dot(grad_vtu_op, grad)

        # Rearrange the gradient matrix
        if self.ndims == 2:
            vgrd = np.concatenate((np.array_split(vgrd,2)[0],np.array_split(vgrd,2)[1]),axis=1)
        if self.ndims == 3:
            vgrd = np.concatenate((np.array_split(vgrd,3)[0],np.array_split(vgrd,3)[1],np.array_split(vgrd,3)[2]),axis=1)

        vgrd = vgrd.reshape(nsvpts, self.nvars*self.ndims, -1).swapaxes(0, 1)

        # Concatenate solution and gradient arrays
        vsol = np.concatenate((vsol,vgrd),axis=0)


=======
        if self.export_gradients:
            # smats, rjacs
            ele = self.elementscls(shapecls, mesh, self.cfg)

            smats, djacs = ele._get_smats(soln_b.upts, True)
            rjacs = 1.0/djacs

            # Dimensions
            ndims = self.ndims
            neles = ele.neles
            nvars = ele.nvars
            nupts = ele.nupts

            # tgard (ndim, nupts, nvars, neles)
            tgrad = np.dot(soln_b.opmat('M4'), soln.swapaxes(0, 1)
                           ).reshape(ndims, nupts, nvars, neles)

            # Eigensum
            grad = np.einsum('ijkl,kjml,jl->ijml', smats, tgrad, rjacs
                             ).reshape(ndims*nupts, -1)

            # Interpolate gradient to nodes of vtu elements
            if self.ndims == 2:
                grad_vtu_op = block_diag((soln_vtu_op, soln_vtu_op))
            else:
                grad_vtu_op = block_diag((soln_vtu_op, soln_vtu_op,
                                          soln_vtu_op))

            vgrd = np.dot(grad_vtu_op, grad)

            # Rearrange the gradient matrix
            if self.ndims == 2:
                vgrd = np.concatenate((np.array_split(vgrd, 2)[0],
                                       np.array_split(vgrd, 2)[1]), axis=1)
            else:
                vgrd = np.concatenate((np.array_split(vgrd, 3)[0],
                                       np.array_split(vgrd, 3)[1],
                                       np.array_split(vgrd, 3)[2]), axis=1)

            vgrd = vgrd.reshape(nsvpts, self.nvars*self.ndims, -1
                                ).swapaxes(0, 1)
>>>>>>> bd6dfdc7

        # Append dummy z dimension for points in 2D
        if self.ndims == 2:
            vpts = np.pad(vpts, [(0, 0), (0, 0), (0, 1)], 'constant')

        # Write element node locations to file
        self._write_darray(vpts.swapaxes(0, 1), vtuf, self.dtype)

        # Perform the sub division
        nodes = subdvcls.subnodes(self.divisor)

        # Prepare vtu cell arrays
        vtu_con = np.tile(nodes, (neles, 1))
        vtu_con += (np.arange(neles)*nsvpts)[:, None]

        # Generate offset into the connectivity array
        vtu_off = np.tile(subdvcls.subcelloffs(self.divisor), (neles, 1))
        vtu_off += (np.arange(neles)*len(nodes))[:, None]

        # Tile vtu cell type numbers
        vtu_typ = np.tile(subdvcls.subcelltypes(self.divisor), neles)

        # Write vtu node connectivity, connectivity offsets and cell types
        self._write_darray(vtu_con, vtuf, np.int32)
        self._write_darray(vtu_off, vtuf, np.int32)
        self._write_darray(vtu_typ, vtuf, np.uint8)

        # Primitive and visualisation variable maps
<<<<<<< HEAD
        privarmap = self.elementscls.privarmap[self.ndims]
        convarmap = self.elementscls.convarmap[self.ndims]
        outvarmap = self.elementscls.outvarmap[self.ndims]
        visvarmap = self.elementscls.visvarmap[self.ndims]
=======
        vvars = OrderedDict(sorted(self.visvarmap.items(), key=lambda t: t[0]))
>>>>>>> bd6dfdc7

        # Convert from conservative to primitive variables
        # vsol = np.array(self.elementscls.conv_to_pri(vsol, self.cfg))

<<<<<<< HEAD
        # Write out the various fields
        for vnames in visvarmap.values():
            ix = [outvarmap.index(vn) for vn in vnames]
=======
        if self.export_gradients:
            # Concatenate solution and gradient arrays
            vsol = np.concatenate((vsol, vgrd), axis=0)

        # Write out the various fields
        for vnames in vvars.values():
            ix = [self.outvarmap.index(vn) for vn in vnames]
>>>>>>> bd6dfdc7
            self._write_darray(vsol[ix].T, vtuf, self.dtype)

class BaseShapeSubDiv(object):
    vtk_types = dict(tri=5, quad=9, tet=10, pyr=14, pri=13, hex=12)
    vtk_nodes = dict(tri=3, quad=4, tet=4, pyr=5, pri=6, hex=8)

    @classmethod
    def subcells(cls, n):
        pass

    @classmethod
    def subcelloffs(cls, n):
        return np.cumsum([cls.vtk_nodes[t] for t in cls.subcells(n)])

    @classmethod
    def subcelltypes(cls, n):
        return np.array([cls.vtk_types[t] for t in cls.subcells(n)])

    @classmethod
    def subnodes(cls, n):
        pass


class TensorProdShapeSubDiv(BaseShapeSubDiv):
    @classmethod
    def subnodes(cls, n):
        conbase = np.array([0, 1, n + 2, n + 1])

        # Extend quad mapping to hex mapping
        if cls.ndim == 3:
            conbase = np.hstack((conbase, conbase + (1 + n)**2))

        # Calculate offset of each subdivided element's nodes
        nodeoff = np.zeros((n,)*cls.ndim)
        for dim, off in enumerate(np.ix_(*(range(n),)*cls.ndim)):
            nodeoff += off*(n + 1)**dim

        # Tile standard element node ordering mapping, then apply offsets
        internal_con = np.tile(conbase, (n**cls.ndim, 1))
        internal_con += nodeoff.T.flatten()[:, None]

        return np.hstack(internal_con)


class QuadShapeSubDiv(TensorProdShapeSubDiv):
    name = 'quad'
    ndim = 2

    @classmethod
    def subcells(cls, n):
        return ['quad']*(n**2)


class HexShapeSubDiv(TensorProdShapeSubDiv):
    name = 'hex'
    ndim = 3

    @classmethod
    def subcells(cls, n):
        return ['hex']*(n**3)


class TriShapeSubDiv(BaseShapeSubDiv):
    name = 'tri'

    @classmethod
    def subcells(cls, n):
        return ['tri']*(n**2)

    @classmethod
    def subnodes(cls, n):
        conlst = []

        for row in range(n, 0, -1):
            # Lower and upper indices
            l = (n - row)*(n + row + 3) // 2
            u = l + row + 1

            # Base offsets
            off = [l, l + 1, u, u + 1, l + 1, u]

            # Generate current row
            subin = np.ravel(np.arange(row - 1)[..., None] + off)
            subex = [ix + row - 1 for ix in off[:3]]

            # Extent list
            conlst.extend([subin, subex])

        return np.hstack(conlst)


class TetShapeSubDiv(BaseShapeSubDiv):
    name = 'tet'

    @classmethod
    def subcells(cls, nsubdiv):
        return ['tet']*(nsubdiv**3)

    @classmethod
    def subnodes(cls, nsubdiv):
        conlst = []
        jump = 0

        for n in range(nsubdiv, 0, -1):
            for row in range(n, 0, -1):
                # Lower and upper indices
                l = (n - row)*(n + row + 3) // 2 + jump
                u = l + row + 1

                # Lower and upper for one row up
                ln = (n + 1)*(n + 2) // 2 + l - n + row
                un = ln + row

                rowm1 = np.arange(row - 1)[..., None]

                # Base offsets
                offs = [(l, l + 1, u, ln), (l + 1, u, ln, ln + 1),
                        (u, u + 1, ln + 1, un), (u, ln, ln + 1, un),
                        (l + 1, u, u+1, ln + 1), (u + 1, ln + 1, un, un + 1)]

                # Current row
                conlst.extend(rowm1 + off for off in offs[:-1])
                conlst.append(rowm1[:-1] + offs[-1])
                conlst.append([ix + row - 1 for ix in offs[0]])

            jump += (n + 1)*(n + 2) // 2

        return np.hstack(np.ravel(c) for c in conlst)


class PriShapeSubDiv(BaseShapeSubDiv):
    name = 'pri'

    @classmethod
    def subcells(cls, n):
        return ['pri']*(n**3)

    @classmethod
    def subnodes(cls, n):
        # Triangle connectivity
        tcon = TriShapeSubDiv.subnodes(n).reshape(-1, 3)

        # Layer these rows of triangles to define prisms
        loff = (n + 1)*(n + 2) // 2
        lcon = [[tcon + i*loff, tcon + (i + 1)*loff] for i in range(n)]

        return np.hstack(np.hstack(l).flat for l in lcon)


class PyrShapeSubDiv(BaseShapeSubDiv):
    name = 'pyr'

    @classmethod
    def subcells(cls, n):
        cells = []

        for i in range(n, 0, -1):
            cells += ['pyr']*(i**2 + (i - 1)**2)
            cells += ['tet']*(2*i*(i - 1))

        return cells

    @classmethod
    def subnodes(cls, nsubdiv):
        lcon = []

        # Quad connectivity
        qcon = [QuadShapeSubDiv.subnodes(n + 1).reshape(-1, 4)
                for n in range(nsubdiv)]

        # Simple functions
        def _row_in_quad(n, a=0, b=0):
            return np.array([(n*i + j, n*i + j + 1)
                             for i in range(a, n + b)
                             for j in range(n - 1)])

        def _col_in_quad(n, a=0, b=0):
            return np.array([(n*i + j, n*(i + 1) + j)
                             for i in range(n - 1)
                             for j in range(a, n + b)])

        u = 0
        for n in range(nsubdiv, 0, -1):
            l = u
            u += (n + 1)**2

            lower_quad = qcon[n - 1] + l
            upper_pts = np.arange(n**2) + u

            # First set of pyramids
            lcon.append([lower_quad, upper_pts])

            if n > 1:
                upper_quad = qcon[n - 2] + u
                lower_pts = np.hstack(range(k*(n + 1)+1, (k + 1)*n + k)
                                      for k in range(1, n)) + l

                # Second set of pyramids
                lcon.append([upper_quad[:, ::-1], lower_pts])

                lower_row = _row_in_quad(n + 1, 1, -1) + l
                lower_col = _col_in_quad(n + 1, 1, -1) + l

                upper_row = _row_in_quad(n) + u
                upper_col = _col_in_quad(n) + u

                # Tetrahedra
                lcon.append([lower_col, upper_row])
                lcon.append([lower_row[:, ::-1], upper_col])

        return np.hstack(np.column_stack(l).flat for l in lcon)<|MERGE_RESOLUTION|>--- conflicted
+++ resolved
@@ -258,58 +258,6 @@
         vsol = np.dot(soln_vtu_op, soln.reshape(-1, self.nvars*neles))
         vsol = vsol.reshape(nsvpts, self.nvars, -1).swapaxes(0, 1)
 
-<<<<<<< HEAD
-        # Compute the transformed uncorrected gradient
-        tgrad = np.dot(soln_b.opmat('M4'),soln.reshape(-1, self.nvars*neles))
-        ele = self.elementscls(shapecls, mesh, self.cfg)
-        smats, djacs = ele._get_smats(soln_b.upts, True)
-        grad = np.zeros(tgrad.shape)
-
-        # Compute the physical uncorrected gradient
-        for i in range(soln.shape[2]):
-            for j in range(soln.shape[0]):
-                for k in range(soln.shape[1]):
-                    for l in range(self.ndims):
-                        for m in range(self.ndims):
-                            grad[l*soln.shape[0]+j][k*soln.shape[2]+i] += 1.0/djacs[j][i]*tgrad[m*soln.shape[0]+j][k*soln.shape[2]+i]*smats[m][j][l][i]
-
-         # smats, rjacs
-        ele = self.elementscls(shapecls, mesh, self.cfg)
-        smats, djacs = ele._get_smats(soln_b.upts, True)
-        rjacs = 1.0/djacs
-
-        # Dimensions
-        ndims = self.ndims
-        neles = ele.neles
-        nvars = ele.nvars
-        nupts = ele.nupts
-
-        # tgard (ndim, nupts, nvars, neles)
-        tgrad = np.dot(soln_b.opmat('M4'), soln.swapaxes(0,1)).reshape(ndims, nupts, nvars, neles)
-
-        # Eigensum
-        grad = np.einsum('ijkl,kjml,jl->ijml', smats, tgrad, rjacs).reshape(ndims*nupts, -1)
-
-        # Interpolate gradient to nodes of vtu elements
-        if self.ndims == 2:
-            grad_vtu_op = block_diag((soln_vtu_op,soln_vtu_op))
-        if self.ndims == 3:
-            grad_vtu_op = block_diag((soln_vtu_op,soln_vtu_op,soln_vtu_op))
-        vgrd = np.dot(grad_vtu_op, grad)
-
-        # Rearrange the gradient matrix
-        if self.ndims == 2:
-            vgrd = np.concatenate((np.array_split(vgrd,2)[0],np.array_split(vgrd,2)[1]),axis=1)
-        if self.ndims == 3:
-            vgrd = np.concatenate((np.array_split(vgrd,3)[0],np.array_split(vgrd,3)[1],np.array_split(vgrd,3)[2]),axis=1)
-
-        vgrd = vgrd.reshape(nsvpts, self.nvars*self.ndims, -1).swapaxes(0, 1)
-
-        # Concatenate solution and gradient arrays
-        vsol = np.concatenate((vsol,vgrd),axis=0)
-
-
-=======
         if self.export_gradients:
             # smats, rjacs
             ele = self.elementscls(shapecls, mesh, self.cfg)
@@ -351,7 +299,6 @@
 
             vgrd = vgrd.reshape(nsvpts, self.nvars*self.ndims, -1
                                 ).swapaxes(0, 1)
->>>>>>> bd6dfdc7
 
         # Append dummy z dimension for points in 2D
         if self.ndims == 2:
@@ -380,23 +327,11 @@
         self._write_darray(vtu_typ, vtuf, np.uint8)
 
         # Primitive and visualisation variable maps
-<<<<<<< HEAD
-        privarmap = self.elementscls.privarmap[self.ndims]
-        convarmap = self.elementscls.convarmap[self.ndims]
-        outvarmap = self.elementscls.outvarmap[self.ndims]
-        visvarmap = self.elementscls.visvarmap[self.ndims]
-=======
         vvars = OrderedDict(sorted(self.visvarmap.items(), key=lambda t: t[0]))
->>>>>>> bd6dfdc7
 
         # Convert from conservative to primitive variables
         # vsol = np.array(self.elementscls.conv_to_pri(vsol, self.cfg))
 
-<<<<<<< HEAD
-        # Write out the various fields
-        for vnames in visvarmap.values():
-            ix = [outvarmap.index(vn) for vn in vnames]
-=======
         if self.export_gradients:
             # Concatenate solution and gradient arrays
             vsol = np.concatenate((vsol, vgrd), axis=0)
@@ -404,7 +339,6 @@
         # Write out the various fields
         for vnames in vvars.values():
             ix = [self.outvarmap.index(vn) for vn in vnames]
->>>>>>> bd6dfdc7
             self._write_darray(vsol[ix].T, vtuf, self.dtype)
 
 class BaseShapeSubDiv(object):
